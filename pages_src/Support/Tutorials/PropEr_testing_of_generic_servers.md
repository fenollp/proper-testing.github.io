Summary: a PropEr statem tutorial

Testing purely functional code is usually not enough for industrial erlang
applications like telecom software or http servers. In this tutorial, we
describe how to use PropEr for automated random testing of stateful systems.

Undoubtedly, automated random testing of a stateful API would require some
magic, unless some additional information is provided. Since we're not
magicians but erlang programmers, we choose to describe the side-effects of
the system under test via an abstract state machine and then, let PropEr do
some magic for us.


The example
-----------

Let us first introduce our example: a movie server at a dvd-club, implemented
as an erlang generic server (gen_server behaviour). You can find the code of
the server [here](/code/movies/movie_server.erl). Nevertheless, for the most
part of this tutorial you only need to understand the server's API, which is
described below:

<<<<<<< HEAD
*   _Create a new account_
  
    Just say your name, and a new account will be created for you. The server
    will return a password for the new account. This password can be
    used for all future requests.
    
        :::erlang
        -spec create_account(name()) -> password().
        create_account(Name) ->
            gen_server:call(?MODULE, {new_account, Name}).


*   _Delete an account_
  
    You can delete an account by giving its password. If the password doesn't
    correspond to a registered user, the server will reply `not_a_client`.
    Beware that if you still have some rented movies at home, the server won't
    let you delete your account. Instead, it will remind you to return the
    movies you owe to the dvd-club.

        :::erlang
        -spec delete_account(password()) ->
               'not_a_client' | 'account_deleted' | 'return_movies_first'.
        delete_account(Pass) ->
            gen_server:call(?MODULE, {delete_account, Pass}).


*   _Rent a dvd_
  
     When you ask for a movie, the server will check if there is a copy
     available at the moment and return the list of movies that you have
     currently rented (it's a polite way to remind you that you have to return
     them). If the movie you asked for is available, then it will be added to
     the list. Finally, in case your password is invalid, the server will not
     give you any movie.

         :::erlang
         -spec rent_dvd(password(), movie()) -> [movie()] | 'not_a_client'.
         rent_dvd(Pass, Movie) ->
             gen_server:call(?MODULE, {rent, Pass, Movie}).


*   _Return a dvd_

    You can return a dvd by giving your passord, so that the movie will be
    deleted from your account. The server will reply with the list of movies
    you still have to return. Again, if the password is invalid, the server
    won't be co-operative and won't accept the movie you are trying to return.

        :::erlang
        -spec return_dvd(password(), movie()) -> [movie()] | 'not_a_client'.
        return_dvd(Pass, Movie) ->
            gen_server:call(?MODULE, {return, Pass, Movie}).


*   _Ask for pop-corn_
  
    Everybody can buy pop-corn at the dvd-club.
    
        :::erlang
        -spec ask_for_popcorn() -> 'bon_appetit'.
        ask_for_popcorn() ->
            gen_server:call(?MODULE, popcorn).

=======
* _Create a new account_

  Just say your name, and a new account will be created for you.
  The server will return a password for the new account. This password can be
  used for all future requests.
~~~~~~~~~~~~~~~~~~~~~~~~~~~~~~~~~~~~~~~~~~~~~~~~~~~~~~~~~~~~~~~~~~~~~~~~~~~~~~~~
    -spec create_account(name()) -> password().
    create_account(Name) ->
       gen_server:call(?MODULE, {new_account, Name}).
~~~~~~~~~~~~~~~~~~~~~~~~~~~~~~~~~~~~~~~~~~~~~~~~~~~~~~~~~~~~~~~~~~~~~~~~~~~~~~~~

* _Delete an account_

  You can delete an account by giving its password. If the password doesn't
  correspond to a registered user, the server will reply 'not_a_client'.
  Beware that if you still have some rented movies at home, the server won't let
  you delete your account. Instead, it will remind you to return the movies you
  owe to the dvd-club.
~~~~~~~~~~~~~~~~~~~~~~~~~~~~~~~~~~~~~~~~~~~~~~~~~~~~~~~~~~~~~~~~~~~~~~~~~~~~~~~~
    -spec delete_account(password()) ->
           'not_a_client' | 'account_deleted' | 'return_movies_first'.
    delete_account(Pass) ->
       gen_server:call(?MODULE, {delete_account, Pass}).
~~~~~~~~~~~~~~~~~~~~~~~~~~~~~~~~~~~~~~~~~~~~~~~~~~~~~~~~~~~~~~~~~~~~~~~~~~~~~~~~

* _Rent a dvd_

  When you ask for a movie, the server will check if there is a copy available
  at the moment and return the list of movies that you have currently rented
  (it's a polite way to remind you that you have to return them). If the movie
  you asked for is available, then it will be added to the list. Finally, in
  case your password is invalid, the server will not give you any movie.
~~~~~~~~~~~~~~~~~~~~~~~~~~~~~~~~~~~~~~~~~~~~~~~~~~~~~~~~~~~~~~~~~~~~~~~~~~~~~~~~
    -spec rent_dvd(password(), movie()) -> [movie()] | 'not_a_client'.
    rent_dvd(Pass, Movie) ->
       gen_server:call(?MODULE, {rent, Pass, Movie}).
~~~~~~~~~~~~~~~~~~~~~~~~~~~~~~~~~~~~~~~~~~~~~~~~~~~~~~~~~~~~~~~~~~~~~~~~~~~~~~~~

* _Return a dvd_

  You can return a dvd by giving your passord, so that the movie will
  be deleted from your account. The server will reply with the list of movies
  you still have to return. Again, if the password is invalid, the server
  won't be co-operative and won't accept the movie you are trying to return.
~~~~~~~~~~~~~~~~~~~~~~~~~~~~~~~~~~~~~~~~~~~~~~~~~~~~~~~~~~~~~~~~~~~~~~~~~~~~~~~~
    -spec return_dvd(password(), movie()) -> [movie()] | 'not_a_client'.
    return_dvd(Pass, Movie) ->
       gen_server:call(?MODULE, {return, Pass, Movie}).
~~~~~~~~~~~~~~~~~~~~~~~~~~~~~~~~~~~~~~~~~~~~~~~~~~~~~~~~~~~~~~~~~~~~~~~~~~~~~~~~

* _ask for pop-corn_

  Everybody can buy pop-corn at the dvd-club.
~~~~~~~~~~~~~~~~~~~~~~~~~~~~~~~~~~~~~~~~~~~~~~~~~~~~~~~~~~~~~~~~~~~~~~~~~~~~~~~~
    -spec ask_for_popcorn() -> 'bon_appetit'.
    ask_for_popcorn() ->
       gen_server:call(?MODULE, popcorn).
~~~~~~~~~~~~~~~~~~~~~~~~~~~~~~~~~~~~~~~~~~~~~~~~~~~~~~~~~~~~~~~~~~~~~~~~~~~~~~~~
>>>>>>> b64c4bc6

But how do we know the server actually behaves as described above? Here are
some things we might want to test:

* no duplicate passwords are given to users
* when asking to rent a movie, the server will let you have it, unless it is
  not available or you are not registered
* when renting or returning a movie, a list of all the movies you owe will be
  returned by the server
* you can ask for pop-corn and the server will always serve you some


The PropEr approach
-------------------

**The problem:** Our server has some internal state based on previous
operations (e.g. user accounts, movies available, next password to be
allocated) and this state is not directly accessible, at least not from the
API.

**The solution:** Even if not observable, the state is there! And this means we
can try to compute it, even without knowing the details of the implementation.
To this end, we build an abstract state machine that models the behaviour
of the server. The state of the abstract state machine, also referred as the
_model state_, corresponds to the implicit internal state of the SUT. Now, all
we have to check is whether these states ever become inconsistent. Such an
inconsistency can be detected from the results of API calls. When this occurs,
there is much probability that the error lies in our model and not the
implemetation. But then, it is quite easy to redefine our model and run the
test again. In this way, well hidden bugs can be revealed, because after
e.g. 3000 random tests, PropEr will eventually try sequences of calls that
would not have been tested by traditional unit testing methods.

In a nutshell, the concept of testing stateful operations with PropEr is the
following:

* Write the code for the system under test (SUT).
* Write a callback module describing the expected behaviour of the SUT. The
  expected behaviour is specified via an abstract state machine that models
  the operations in the SUT, treating it as a blackbox accessible only from
  the API.
* Run a property which tests whether the real observed results of each API
  call match the predicted model state.

The property that we will use to test the movie server is:

    :::erlang
    prop_movies() ->
        ?FORALL(Cmds, commands(?MODULE),
            ?TRAPEXIT(
                begin 
                    start_link(),
                    {H,S,Res} = run_commands(?MODULE, Cmds),
                    stop(),
                    ?WHENFAIL(
                        io:format("History: ~w\nState: ~w\nRes: ~w\n",
                                  [H,S,Res]),
                        aggregate(command_names(Cmds), Res =:= ok))
                end)).


The actions described in this property are:

* Generate a random list of symbolic commands, i.e. symbolic API calls. As we
  can see, `commands/1` generator takes as argument a module name.
  In this module we should describe everything PropEr needs to know about the
  SUT. Don't worry, usually it's not that much, only the information provided
  by the API.
* Execute the list of commands, collecting the results of execution. This is
  done by `run_commands/2`, a function that evaluates a symbolic command
  sequence according to an abstract state machine specification.
  The function takes as arguments a module name (defining a model of the SUT)
  and the symbolic command sequence to be evaluated and returns a triple, which
  contains information about command execution.
* Each test should be self-contained. For this reason, almost every property
  for testing stateful systems contains some set-up and/or clean-up code,
  necessary to put the system in a known state, so that the next test can be
  executed independently from previous ones. In our case, set-up means
  spawning and linking to the server, while clean-up means stopping it.
* Enclose the property in `?TRAPEXIT`, so that PropEr won't crash if a linked
  process (i.e. our server) dies abnormally.
* In case of failure, report debugging information using `?WHENFAIL`. This is
  very useful for identifying the cause of failure.
* In case of success, collect statistics about command execution. This is
  useful to ensure that each command was tested as often as expected.

In order to get an idea of what testcases look like, you can try:

     :::erl
     3> proper_gen:pick(proper_statem:commands(movie_server)).
     {ok,[{set,{var,1},{call,movie_server,create_account,[ben]}},
          {set,{var,2},{call,movie_server,rent_dvd,[{var,1},toy_story]}},
          {set,{var,3},{call,movie_server,rent_dvd,[{var,1},the_lion_king]}},
          {set,{var,4},{call,movie_server,rent_dvd,[{var,1},despicable_me]}},
          {set,{var,5},{call,movie_server,rent_dvd,[{var,1},mary_poppins]}},
          {set,{var,6},{call,movie_server,return_dvd,[{var,1},the_lion_king]}},
          {set,{var,7},{call,movie_server,create_account,[alice]}},
          {set,{var,8},{call,movie_server,ask_for_popcorn,[]}}]}


The story here is quite simple. Ben creates an account at the dvd-club and
then decides to rent some movies. How do we know it's Ben who wants to
rent the movies? That's because we bind the result of each symbolic call to a
symbolic variable. Therefore, `{var,1}` is Ben's password and, in this way,
it can be used in subsequent commands/requests. After watching the Lion King,
Ben returns it to the dvd club. Then, Alice creates an account, someone
comes in to buy pop-corn and life goes on... As we cannot test every possible
scenario, we let PropEr make some random selections and test these instead.


Defining the abstract state machine
-----------------------------------

Now that you have a rough idea of what will be tested, it's time to implement
the abstract state machine of the movie server.

### Command generation ###
Since our testcases are symbolic call sequences, we definitely need a symbolic
call generator, i.e. a function that will be called to produce the next call
to be included in the testcase. In the general case, the generator should take
into account the model state. In our example, we are not sure yet if this is
necessary. Let us make a first attempt. What about...?

    :::erlang
    command(_S) ->
        oneof([{call,?MODULE,create_account,[name()]},
               {call,?MODULE,delete_account,[password()]},
               {call,?MODULE,rent_dvd,[password(), movie()]},
               {call,?MODULE,return_dvd,[password(), movie()]},
               {call,?MODULE,ask_for_popcorn,[]}]).


where `name()` generates a random name for a new client at the dvd club,
`movie()` generates a random movie name and `password()` a random password.

Although it is fairly easy to generate random names, movies and passwords
for each new symbolic call, it is more appropriate to select them from a rather
small predefined set, so that a testcase is likely to refer to the same objects
several times. Then, we have a bigger chance of detecting errors. So, we
introduce the following macros:

    :::erlang
    %% The module implementing the movie_server
    -define(SERVER, movie_server).

    %% people visiting the dvd-club
    -define(NAMES, [bob, alice, john, mary, ben]).

    %% a property list of the available movies,
    %% each pair in the list consists of a movie name and the number of
    %% existing copies of this movie
    -define(AVAILABLE_MOVIES, ?SERVER:available_movies()).

    %% movies that clients will ask to rent in the testcases
    %% apart from the movies available, clients will also ask for titanic
    %% and inception, in order to test how the server responds to these
    %% requests
    -define(MOVIE_TITLES,
            proplists:get_keys(?AVAILABLE_MOVIES) ++ [titanic, inception]).


The generators for names and movies become:
        
    :::erlang
    name() -> elements(?NAMES).

    movie() -> elements(?MOVIE_TITLES).


But what about passwords? Password allocation is on the server side, and we
have little information about it, since we decided to test it as a blackbox.
We could make an exception and take a look at the algorithm for password
generation, but in this way we would be copying and not actually testing how
passwords are created.

We decide to take a different approach: since passwords are available to the
users as the result of creating a new account (i.e. `create_count/1` calls),
they should be treated and tested exactly as such. In order to achieve this, we
will use the state of the abstract state machine. This is defined as follows:

    :::erlang
    -record(state, {users  :: [password()],
                    rented :: [{password(),movie()}]}).


The first component is a list of passwords generated from `create_account/1`
calls in the current test, while the second is a list keeping track of rented
movies. Given this state, we can arrange for the password generator to choose
one of the passwords already created in the same testcase (or possibly define
the frequency that invalid passwords may appear in our tests, depending on what
we are interested in testing).

Being interested only in valid passwords, we define:

    :::erlang
    password(#model_state{users = Passwords}) ->
        elements(Passwords).


An issue with this generator is that it will raise an exception if no passwords
have been previously generated in the same testcase. An elegant way to
introduce conditional command generation is the use of a list comprehension,
but in a rather unusual way:

    :::erlang
    command(S) ->
        oneof([{call, ?SERVER, create_account, [name()]}	,
<<<<<<< HEAD
               {call, ?SERVER, ask_for_popcorn, []}] ++
              [{call, ?SERVER, delete_account, [password(S)]}
               || S#state.users =/= []] ++
              [{call, ?SERVER, rent_dvd, [password(S), movie()]}
               || S#state.users =/= []] ++
              [{call, ?SERVER, return_dvd, [password(S), movie()]}
               || S#state.users =/= []]).

   
=======
	       {call, ?SERVER, ask_for_popcorn, []}] ++
	      [{call, ?SERVER, delete_account, [password(S)]}
	       || S#state.users =/= []] ++
	      [{call, ?SERVER, rent_dvd, [password(S), movie()]}
	       || S#state.users =/= []] ++
	      [{call, ?SERVER, return_dvd, [password(S), movie()]}
	       || S#state.users =/= []]).
~~~~~~~~~~~~~~~~~~~~~~~~~~~~~~~~~~~~~~~~~~~~~~~~~~~~~~~~~~~~~~~~~~~~~~~~~~~~~~~~

>>>>>>> b64c4bc6
So, that's it! Our generator is ready. In the next section we will talk in more
detail about the model state, which was so useful for password generation.


### Updating the model state ###

The model state is initialized via the callback function `initial_state/0`.

    :::erlang    
    initial_state() ->
        #model_state{users  = [],
                     rented = []}.


Since each command might change the state, we need a way to keep track of these
changes. This is the role of the `next_state/3` callback function. It takes as
arguments the current state of the model, the symbolic call that was performed
and the result of this call, since the new state might depend on this. In fact,
this is the case for `create_account/1`, since we need to add the result
(i.e. the newly created password) to the list of registered users.

    :::erlang
    next_state(S, V, {call,_,create_account,[_Name]}) ->
        S#state{users = [V|S#state.users]};


A point to always keep in mind is that the actual results of the API calls are
not known during command generation. They are bound to symbolic variables.
Because of this, any information has to be extracted in a symbolic way, i.e. by
performing a symbolic call. For example, suppose that the result of
`create_account/1` was a non-empty list of passwords and that we wanted to
use the first password of the list. An attempt to extract it using `hd/1` would
fail. Instead, `next_state/3` should return:

<<<<<<< HEAD
    :::erlang
    S#state{users = [{call,erlang,hd,[V]}|S#state.users]}
  
=======
        S#state{users = [{call,erlang,hd,[V]}|S#state.users]}

>>>>>>> b64c4bc6
The state transitions for the other calls make the expected changes to the
server's state. Since the password generator that we defined produces only
valid passwords, we expect the server to respond to our requests and not ignore
us with a `not_a_client` answer.

When a client deletes an account, the account's password should be erased from
the list of users.

    :::erlang
    next_state(S, _V, {call,_,delete_account,[Pass]}) ->
        S#state{users = lists:delete(Pass, S#state.users)};


When a client asks to rent a movie, the server will check the availability. If
there is an available copy, the server should allocate it to the user who asked
for it and mark it as rented. If there are no copies of that movie available
at that moment, the state shouldn't change. The function `is_available/2`
checks the availability of a movie based on the current model state and on the
<<<<<<< HEAD
list of initially available movies `?AVAILABLE_MOVIES`. 

    :::erlang
=======
list of initially available movies `?AVAILABLE_MOVIES`.
~~~~~~~~~~~~~~~~~~~~~~~~~~~~~~~~~~~~~~~~~~~~~~~~~~~~~~~~~~~~~~~~~~~~~~~~~~~~~~~~
>>>>>>> b64c4bc6
    next_state(S, _V, {call,_,rent_dvd,[Pass,Movie]}) ->
        case is_available(Movie, S) of
	    true  ->
	        S#state{rented = [{Pass,Movie}|S#state.rented]};
	    false ->
	        S
        end;


In a similar way, when a user returns a movie, the server should delete it from
the user's account and mark it as available again.
        
    :::erlang       
    next_state(S, _V, {call, _, return_dvd, [Pass,Movie]}) ->
        S#state{rented = lists:delete({Pass,Movie}, S#state.rented)};


Finally, buying pop-corn does not change the state.

    :::erlang
    next_state(S, _V, {call,_,ask_for_popcorn,[]}) -> S.


Note that `V` (i.e. the result of the call) can be either symbolic or dynamic.
Thus, while it is perfectly allowable to include it in the next state and/or
perform symbolic calls on it, actions like pattern matching have to be avoided.


### Specifying pre- and post- conditions ###


Preconditions are the PropEr way to impose constraints on valid command
sequences, since they are always checked before a command is actually included
in the testcase. The callback function `precondition/2` takes as arguments the
current state and the symbolic call to be performed and returns a boolean. For
the moment, we do not impose any restriction on the way commands are chosen.

    :::erlang
    precondition(_, _) -> true.


On the other hand, postconditions are checked during execution time to ensure
that the system actually behaves as expected. At this point, the state
contains dynamic values, i.e. real values, not symbolic variables and calls.
The callback function `postcondition/3` takes as arguments the state **prior**
to command execution, the symbolic call that has been performed and its actual
result. It returns a boolean.

When creating an account, a _new_ password is always returned.

    :::erlang
    postcondition(S, {call,_,create_account,[_Name]}, Res) ->
        not lists:member(Res, S#state.users);


Since our testcases include only valid passwords, deleting an account
<<<<<<< HEAD
always succeeds. 

    :::erlang
=======
always succeeds.
~~~~~~~~~~~~~~~~~~~~~~~~~~~~~~~~~~~~~~~~~~~~~~~~~~~~~~~~~~~~~~~~~~~~~~~~~~~~~~~~
>>>>>>> b64c4bc6
    postcondition(_S, {call,_,delete_account,[_Pass]}, Res) ->
       Res =:= account_deleted;


When someone asks for a movie, then if it's available it's added to her list,
otherwise not.
         
    :::erlang
    postcondition(S, {call,_,rent_dvd,[_Pass,Movie]}, Res) ->
        case is_available(Movie, S) of
            true ->
                lists:member(Movie, Res);
            false ->
                not lists:member(Movie, Res)
        end;


When someone returns a dvd, then it's no longer in her list.

    :::erlang
    postcondition(_S, {call,_,return_dvd,[_Pass,Movie]}, Res) ->
        not lists:member(Movie, Res);


Every time someone buys popcorn, the server wishes bon appetit.

    :::erlang
    postcondition(_S, {call,_,ask_for_popcorn,[]}, Res) ->
        Res =:= bon_appetit.


PropEr in action
----------------

Having specified the abstract state machine, it's high time to test the
property:

    :::erl
    5> proper:quickcheck(movie_server:prop_movies()).
    ....................!
    Failed: After 21 test(s).
    A linked process died with reason
    {badarg,[{ets,lookup_element,[491536,inception,2]},
             <...3 more lines of stacktrace...]}.

    <...ERROR REPORT produced...>

    [{set,{var,1},{call,movie_server,create_account,[john]}},
     {set,{var,2},{call,movie_server,create_account,[mary]}},
     {set,{var,3},{call,movie_server,create_account,[alice]}},
     {set,{var,4},{call,movie_server,ask_for_popcorn,[]}},
     {set,{var,5},{call,movie_server,rent_dvd,[{var,1},despicable_me]}},
     {set,{var,6},{call,movie_server,return_dvd,[{var,3},finding_nemo]}},
     {set,{var,7},{call,movie_server,rent_dvd,[{var,2},despicable_me]}},
     {set,{var,8},{call,movie_server,return_dvd,[{var,1},inception]}},
     {set,{var,9},{call,movie_server,ask_for_popcorn,[]}},
     {set,{var,10},{call,movie_server,create_account,[ben]}}]

    Shrinking .....
    <...ERROR REPORTS produced...>
    (5 time(s))
    [{set,{var,1},{call,movie_server,create_account,[john]}},
     {set,{var,8},{call,movie_server,return_dvd,[{var,1},inception]}}]
    false


As we can see, creating an account and then returning the movie "Inception" is
enough to make the server to crash. Luckily PropEr didn't crash, since we have
enclosed the property in a `?TRAPEXIT` macro. But why did the server crash in
the first place? This happened because "Inception" was never available at the
dvd-club. In real life we can be certain that nobody will ever return a movie
that she didn't rent in advance. However, in a production system there
is always the possibility that an unlikely sequence of events might actually
happen. For this reason, it's not a good idea to let our server crash and we
shall fix the code later. For the moment, we are interested in discovering more
bugs. So, we add a precondition that doesn't let this known bug appear.

    :::erlang
    precondition(S, {call,_,return_dvd,[Pass,Movie]}) ->
        lists:member({Pass,Movie}, S#state.rented);

And run the property once more:

    :::erl
    8> proper:quickcheck(movie_statem:prop_movies()).
    .............................!
    Failed: After 30 test(s).
    [{set,{var,1},{call,movie_server,create_account,[bob]}},
     {set,{var,2},{call,movie_server,delete_account,[{var,1}]}},
     {set,{var,3},{call,movie_server,create_account,[bob]}},
     {set,{var,4},{call,movie_server,delete_account,[{var,3}]}},
     {set,{var,5},{call,movie_server,ask_for_popcorn,[]}},
     {set,{var,6},{call,movie_server,create_account,[mary]}},
     {set,{var,7},{call,movie_server,rent_dvd,[{var,6},the_lion_king]}},
     {set,{var,8},{call,movie_server,create_account,[mary]}},
     {set,{var,9},{call,movie_server,delete_account,[{var,6}]}}]
     History: [{{state,[],[]},1},{{state,[1],[]},account_deleted},
               {{state,[],[]},2},{{state,[2],[]},account_deleted},
               {{state,[],[]},bon_appetit},{{state,[],[]},3},
               {{state,[3],[]},[the_lion_king]},
               {{state,[3],[{3,the_lion_king}]},4},
               {{state,[4,3],[{3,the_lion_king}]},return_movies_first}]
     State: {state,[4],[{3,the_lion_king}]}
     Res: {postcondition,false}

     Shrinking ..(2 time(s))
     [{set,{var,6},{call,movie_server,create_account,[mary]}},
      {set,{var,7},{call,movie_server,rent_dvd,[{var,6},the_lion_king]}},
      {set,{var,9},{call,movie_server,delete_account,[{var,6}]}}]
     History: [{{state,[],[]},1},{{state,[1],[]},[the_lion_king]},
               {{state,[1],[{1,the_lion_king}]},return_movies_first}]
     State: {state,[],[{1,the_lion_king}]}
     Res: {postcondition,false}
     false


The scenario that leaded to a false postcondition is that someone tried to
delete an account while still owing movies to the dvd-club. The server replied
`return_movies_first`, but our model did not account for this. There are two
options to deal with this inconsistency:

1. Add a precondition that prevents users from deleting an account
   before returning all dvds.
2. Change our postcondition to account for these annoying clients.

Since this kind of users might exist in practice, we decide to change the
postcondition. Keep in mind that when changing postconditions, we might also
need to change the `next_state/3` callback.

    :::erlang
    next_state(S, _V, {call, _, delete_account, [Pass]}) ->
        case proplists:is_defined(Pass, S#state.rented) of
    	    false ->
    	        S#state{users = lists:delete(Pass, S#state.users)};
    	    true ->
    	        S
        end;

    postcondition(S, {call, _, delete_account, [Pass]}, Res) ->
        case proplists:is_defined(Pass, S#state.rented) of
    	    false ->
    	        Res =:= account_deleted;
    	    true ->
    	        Res =:= return_movies_first
        end;

Running the property:

        :::erl
    12> proper:quickcheck(movie_statem:prop_movies()).
    ............................................................................
    .........!
    Failed: After 86 test(s).
    <...testcase of 34 commands...>
    History: <...long history of command execution...>
    State: {state,[1],[{1,peter_pan},{1,despicable_me},{1,finding_nemo}]}
    Res: {postcondition,false}

    Shrinking .........(9 time(s))
    [{set,{var,1},{call,movie_server,create_account,[alice]}},
     {set,{var,15},{call,movie_server,delete_account,[{var,1}]}},
     {set,{var,16},{call,movie_server,rent_dvd,[{var,1},peter_pan]}}]
    History: [{{state,[],[]},1},{{state,[1],[]},account_deleted},
              {{state,[],[]},not_a_client}]
    State: {state,[],[{1,peter_pan}]}
    Res: {postcondition,{exception,error,badarg,
                         [{lists,member,[peter_pan,not_a_client]},
                          {movie_statem,postcondition,3},
                          <...6 more lines of stacktrace...>]}}
    false


The counterexample produced contains a `rent_dvd/2` request by a user that had
already deleted his account. This shouldn't normally happen since our password
generator returns only valid passwords (i.e. elements of the model state).
Shrinking doesn't seem to work very well in this case, but this is not a PropEr
bug. Something is missing from our specification. But what is that?

When generating commands we can ensure valid passwords are used because the
password generator chooses only elements of the model state. But while
shrinking we usually attempt to perform a call with the system being in a state
different from the state it was when initially running the test. The most
straightforward way to impose constraints on shrunk command sequences is to
specify these constraints via the `precondition/2` callback, because the
shrinking mechanism tries to discard commands that do not contribute to
failure while ensuring that all preconditions still hold. Thus, we add the
following preconditions:

    :::erlang
    precondition(S, {call, _, return_dvd, [Pass,Movie]}) ->
        lists:member({Pass,Movie}, S#state.rented);
    precondition(S, {call, _, rent_dvd, [Pass,_Movie]}) ->
        lists:member(Pass, S#state.users);
    precondition(S, {call, _, delete_account, [Pass]}) ->
        lists:member(Pass, S#state.users);
    precondition(_, _) ->
        true.

And test the property again:

    :::erl
    15> proper:quickcheck(movie_statem:prop_movies()).
    ...................!
    Failed: After 20 test(s).
    [{set,{var,1},{call,movie_server,ask_for_popcorn,[]}},
     {set,{var,2},{call,movie_server,create_account,[mary]}},
     {set,{var,3},{call,movie_server,rent_dvd,[{var,2},peter_pan]}},
     {set,{var,4},{call,movie_server,rent_dvd,[{var,2},peter_pan]}},
     {set,{var,5},{call,movie_server,create_account,[mary]}},
     {set,{var,6},{call,movie_server,return_dvd,[{var,2},peter_pan]}},
     {set,{var,7},{call,movie_server,create_account,[alice]}},
     {set,{var,8},{call,movie_server,rent_dvd,[{var,7},inception]}},
     {set,{var,9},{call,movie_server,rent_dvd,[{var,7},titanic]}},
     {set,{var,10},{call,movie_server,delete_account,[{var,2}]}}]
    History: [{{state,[],[]},bon_appetit},{{state,[],[]},1},
              {{state,[1],[]},[peter_pan]},
              {{state,[1],[{1,peter_pan}]},[peter_pan]}]
    State: {state,[1],[{1,peter_pan}]}
    Res: {postcondition,false}

    Shrinking ...(3 time(s))
    [{set,{var,2},{call,movie_server,create_account,[mary]}},
     {set,{var,3},{call,movie_server,rent_dvd,[{var,2},peter_pan]}},
     {set,{var,4},{call,movie_server,rent_dvd,[{var,2},peter_pan]}}]
    History: [{{state,[],[]},1},{{state,[1],[]},[peter_pan]},
              {{state,[1],[{1,peter_pan}]},[peter_pan]}]
    State: {state,[1],[{1,peter_pan}]}
    Res: {postcondition,false}
    false


We have just detected another subtle error in our model. It is invoked in the
following case:

* Mary creates an account.
* Mary rents a copy of the movie Peter Pan.
* Mary wants to rent another copy of the same movie, but there are no
  more copies available.

In this case the postcondition for `rent_dvd/2` is false. Again, it is up to us
to redefine our model and we decide to add a precondition that prevents the
aforementioned scenario.

    :::erlang
    precondition(S, {call,_,rent_dvd,[Pass,_Movie]}) ->
        not lists:member({Pass,_Movie}, S#state.rented) andalso
            lists:member(Pass, S#state.users);

Eventually:

    :::erl
    18>  proper:quickcheck(movie_statem:prop_movies()).
    ...........................................................................
    ..........................
    OK: Passed 100 test(s).

    30% {movie_server,ask_for_popcorn,0}
    30% {movie_server,create_account,1}
    19% {movie_server,delete_account,1}
    18% {movie_server,rent_dvd,2}
     1% {movie_server,return_dvd,2}
    true


Now that tests seem to pass, we will temporarily remove the first precondition
that we introduced and correct our code to prevent the server from crashing.
The code handling `return_dvd` requests is the following:

    :::erlang
    handle_call({return,Pass,Movie}, _From, S) ->
        #state{users = Users, movies = Movies} = S,
        Reply = case ets:lookup(Users, Pass) of
                    []  ->
                        not_a_client;
                    [{_,_,Rented}] ->
                        NewRented = lists:delete(Movie, Rented),
                        ets:update_element(Users, Pass, {3,NewRented}),
                        N = ets:lookup_element(Movies, Movie, 2),
                        ets:update_element(Movies, Movie, {2,N+1}),
                        NewRented
                end,
        {reply, Reply, S};


The command `ets:lookup_element(Movies, Movie, 2)` makes the server crash with
the following counterexample:

    :::erl
    [{set,{var,1},{call,movie_server,create_account,[john]}},
     {set,{var,8},{call,movie_server,return_dvd,[{var,1},inception]}}]
    false


Let us rewrite:

    :::erlang
    handle_call({return,Pass,Movie}, _From, S) ->
        #state{users = Users, movies = Movies} = S,
        Reply =
            case ets:lookup(Users, Pass) of
                []  ->
                    not_a_client;
                [{_,_,Rented}] ->
                    case ets:lookup(Movies, Movie) of
                        [] ->
                            Rented;
                        [{_,N}] ->
                            NewRented = lists:delete(Movie, Rented),
                            ets:update_element(Users, Pass, {3,NewRented}),
                            ets:update_element(Movies, Movie, {2,N+1}),
                            NewRented
                    end
            end,
        {reply, Reply, S};

And check that the counterexample now passes the test:

    :::erl 
    41> proper:check(movie_server:prop_movies(), proper:counterexample()).
    OK: The input passed the test.
    true


Now we are confident we fixed this bug. But while inspecting the reported
testcase distribution, we can easily notice that `return_dvd/2` calls are
rarely tested. This happens because of the precondition that allows to return
only movies you have previously rented. To remedy the situation, we will modify
the command generator so that `return_dvd/2` calls can be more frequently
<<<<<<< HEAD
selected. 

    :::erlang
=======
selected.
~~~~~~~~~~~~~~~~~~~~~~~~~~~~~~~~~~~~~~~~~~~~~~~~~~~~~~~~~~~~~~~~~~~~~~~~~~~~~~~~
>>>>>>> b64c4bc6
    command(S) ->
        frequency([{1, {call,?SERVER,create_account,[name()]}},
                   {1, {call,?SERVER,ask_for_popcorn,[]}}] ++
                  [{1, {call,?SERVER,delete_account,[password(S)]}}
                   || S#state.users =/= []] ++
                  [{5, {call,?SERVER,rent_dvd,[password(S), movie()]}}
                   || S#state.users =/= []] ++
                  [{5, ?LET({Pass,Movie}, elements(S#state.rented),
                            {call,?SERVER,return_dvd,[Pass, Movie]})}
                   || S#state.rented =/= []]).

The resulting distribution is:

    :::erl
    42> proper:quickcheck(movie_server:prop_movies(), 3000).
    <...3000 dots....>
    OK: Passed 3000 test(s).

    36% {movie_server,rent_dvd,2}
    19% {movie_server,return_dvd,2}
    18% {movie_server,ask_for_popcorn,0}
    17% {movie_server,create_account,1}
     8% {movie_server,delete_account,1}
<<<<<<< HEAD
    true
=======
    true
~~~~~~~~~~~~~~~~~~~~~~~~~~~~~~~~~~~~~~~~~~~~~~~~~~~~~~~~~~~~~~~~~~~~~~~~~~~~~~~~

<!-- kate: replace-tabs-save on; replace-tabs on; tab-width 8; -->
>>>>>>> b64c4bc6
<|MERGE_RESOLUTION|>--- conflicted
+++ resolved
@@ -20,7 +20,6 @@
 part of this tutorial you only need to understand the server's API, which is
 described below:
 
-<<<<<<< HEAD
 *   _Create a new account_
   
     Just say your name, and a new account will be created for you. The server
@@ -85,66 +84,6 @@
         ask_for_popcorn() ->
             gen_server:call(?MODULE, popcorn).
 
-=======
-* _Create a new account_
-
-  Just say your name, and a new account will be created for you.
-  The server will return a password for the new account. This password can be
-  used for all future requests.
-~~~~~~~~~~~~~~~~~~~~~~~~~~~~~~~~~~~~~~~~~~~~~~~~~~~~~~~~~~~~~~~~~~~~~~~~~~~~~~~~
-    -spec create_account(name()) -> password().
-    create_account(Name) ->
-       gen_server:call(?MODULE, {new_account, Name}).
-~~~~~~~~~~~~~~~~~~~~~~~~~~~~~~~~~~~~~~~~~~~~~~~~~~~~~~~~~~~~~~~~~~~~~~~~~~~~~~~~
-
-* _Delete an account_
-
-  You can delete an account by giving its password. If the password doesn't
-  correspond to a registered user, the server will reply 'not_a_client'.
-  Beware that if you still have some rented movies at home, the server won't let
-  you delete your account. Instead, it will remind you to return the movies you
-  owe to the dvd-club.
-~~~~~~~~~~~~~~~~~~~~~~~~~~~~~~~~~~~~~~~~~~~~~~~~~~~~~~~~~~~~~~~~~~~~~~~~~~~~~~~~
-    -spec delete_account(password()) ->
-           'not_a_client' | 'account_deleted' | 'return_movies_first'.
-    delete_account(Pass) ->
-       gen_server:call(?MODULE, {delete_account, Pass}).
-~~~~~~~~~~~~~~~~~~~~~~~~~~~~~~~~~~~~~~~~~~~~~~~~~~~~~~~~~~~~~~~~~~~~~~~~~~~~~~~~
-
-* _Rent a dvd_
-
-  When you ask for a movie, the server will check if there is a copy available
-  at the moment and return the list of movies that you have currently rented
-  (it's a polite way to remind you that you have to return them). If the movie
-  you asked for is available, then it will be added to the list. Finally, in
-  case your password is invalid, the server will not give you any movie.
-~~~~~~~~~~~~~~~~~~~~~~~~~~~~~~~~~~~~~~~~~~~~~~~~~~~~~~~~~~~~~~~~~~~~~~~~~~~~~~~~
-    -spec rent_dvd(password(), movie()) -> [movie()] | 'not_a_client'.
-    rent_dvd(Pass, Movie) ->
-       gen_server:call(?MODULE, {rent, Pass, Movie}).
-~~~~~~~~~~~~~~~~~~~~~~~~~~~~~~~~~~~~~~~~~~~~~~~~~~~~~~~~~~~~~~~~~~~~~~~~~~~~~~~~
-
-* _Return a dvd_
-
-  You can return a dvd by giving your passord, so that the movie will
-  be deleted from your account. The server will reply with the list of movies
-  you still have to return. Again, if the password is invalid, the server
-  won't be co-operative and won't accept the movie you are trying to return.
-~~~~~~~~~~~~~~~~~~~~~~~~~~~~~~~~~~~~~~~~~~~~~~~~~~~~~~~~~~~~~~~~~~~~~~~~~~~~~~~~
-    -spec return_dvd(password(), movie()) -> [movie()] | 'not_a_client'.
-    return_dvd(Pass, Movie) ->
-       gen_server:call(?MODULE, {return, Pass, Movie}).
-~~~~~~~~~~~~~~~~~~~~~~~~~~~~~~~~~~~~~~~~~~~~~~~~~~~~~~~~~~~~~~~~~~~~~~~~~~~~~~~~
-
-* _ask for pop-corn_
-
-  Everybody can buy pop-corn at the dvd-club.
-~~~~~~~~~~~~~~~~~~~~~~~~~~~~~~~~~~~~~~~~~~~~~~~~~~~~~~~~~~~~~~~~~~~~~~~~~~~~~~~~
-    -spec ask_for_popcorn() -> 'bon_appetit'.
-    ask_for_popcorn() ->
-       gen_server:call(?MODULE, popcorn).
-~~~~~~~~~~~~~~~~~~~~~~~~~~~~~~~~~~~~~~~~~~~~~~~~~~~~~~~~~~~~~~~~~~~~~~~~~~~~~~~~
->>>>>>> b64c4bc6
 
 But how do we know the server actually behaves as described above? Here are
 some things we might want to test:
@@ -352,7 +291,6 @@
     :::erlang
     command(S) ->
         oneof([{call, ?SERVER, create_account, [name()]}	,
-<<<<<<< HEAD
                {call, ?SERVER, ask_for_popcorn, []}] ++
               [{call, ?SERVER, delete_account, [password(S)]}
                || S#state.users =/= []] ++
@@ -362,17 +300,6 @@
                || S#state.users =/= []]).
 
    
-=======
-	       {call, ?SERVER, ask_for_popcorn, []}] ++
-	      [{call, ?SERVER, delete_account, [password(S)]}
-	       || S#state.users =/= []] ++
-	      [{call, ?SERVER, rent_dvd, [password(S), movie()]}
-	       || S#state.users =/= []] ++
-	      [{call, ?SERVER, return_dvd, [password(S), movie()]}
-	       || S#state.users =/= []]).
-~~~~~~~~~~~~~~~~~~~~~~~~~~~~~~~~~~~~~~~~~~~~~~~~~~~~~~~~~~~~~~~~~~~~~~~~~~~~~~~~
-
->>>>>>> b64c4bc6
 So, that's it! Our generator is ready. In the next section we will talk in more
 detail about the model state, which was so useful for password generation.
 
@@ -407,14 +334,9 @@
 use the first password of the list. An attempt to extract it using `hd/1` would
 fail. Instead, `next_state/3` should return:
 
-<<<<<<< HEAD
     :::erlang
     S#state{users = [{call,erlang,hd,[V]}|S#state.users]}
   
-=======
-        S#state{users = [{call,erlang,hd,[V]}|S#state.users]}
-
->>>>>>> b64c4bc6
 The state transitions for the other calls make the expected changes to the
 server's state. Since the password generator that we defined produces only
 valid passwords, we expect the server to respond to our requests and not ignore
@@ -433,14 +355,9 @@
 for it and mark it as rented. If there are no copies of that movie available
 at that moment, the state shouldn't change. The function `is_available/2`
 checks the availability of a movie based on the current model state and on the
-<<<<<<< HEAD
 list of initially available movies `?AVAILABLE_MOVIES`. 
 
     :::erlang
-=======
-list of initially available movies `?AVAILABLE_MOVIES`.
-~~~~~~~~~~~~~~~~~~~~~~~~~~~~~~~~~~~~~~~~~~~~~~~~~~~~~~~~~~~~~~~~~~~~~~~~~~~~~~~~
->>>>>>> b64c4bc6
     next_state(S, _V, {call,_,rent_dvd,[Pass,Movie]}) ->
         case is_available(Movie, S) of
 	    true  ->
@@ -497,14 +414,9 @@
 
 
 Since our testcases include only valid passwords, deleting an account
-<<<<<<< HEAD
 always succeeds. 
 
     :::erlang
-=======
-always succeeds.
-~~~~~~~~~~~~~~~~~~~~~~~~~~~~~~~~~~~~~~~~~~~~~~~~~~~~~~~~~~~~~~~~~~~~~~~~~~~~~~~~
->>>>>>> b64c4bc6
     postcondition(_S, {call,_,delete_account,[_Pass]}, Res) ->
        Res =:= account_deleted;
 
@@ -833,14 +745,9 @@
 rarely tested. This happens because of the precondition that allows to return
 only movies you have previously rented. To remedy the situation, we will modify
 the command generator so that `return_dvd/2` calls can be more frequently
-<<<<<<< HEAD
 selected. 
 
     :::erlang
-=======
-selected.
-~~~~~~~~~~~~~~~~~~~~~~~~~~~~~~~~~~~~~~~~~~~~~~~~~~~~~~~~~~~~~~~~~~~~~~~~~~~~~~~~
->>>>>>> b64c4bc6
     command(S) ->
         frequency([{1, {call,?SERVER,create_account,[name()]}},
                    {1, {call,?SERVER,ask_for_popcorn,[]}}] ++
@@ -864,11 +771,6 @@
     18% {movie_server,ask_for_popcorn,0}
     17% {movie_server,create_account,1}
      8% {movie_server,delete_account,1}
-<<<<<<< HEAD
     true
-=======
-    true
-~~~~~~~~~~~~~~~~~~~~~~~~~~~~~~~~~~~~~~~~~~~~~~~~~~~~~~~~~~~~~~~~~~~~~~~~~~~~~~~~
-
-<!-- kate: replace-tabs-save on; replace-tabs on; tab-width 8; -->
->>>>>>> b64c4bc6
+
+<!-- kate: replace-tabs-save on; replace-tabs on; tab-width 8; -->